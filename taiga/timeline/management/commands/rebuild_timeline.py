# Copyright (C) 2014 Andrey Antukh <niwi@niwi.be>
# Copyright (C) 2014 Jesús Espino <jespinog@gmail.com>
# Copyright (C) 2014 David Barragán <bameda@dbarragan.com>
# This program is free software: you can redistribute it and/or modify
# it under the terms of the GNU Affero General Public License as
# published by the Free Software Foundation, either version 3 of the
# License, or (at your option) any later version.
#
# This program is distributed in the hope that it will be useful,
# but WITHOUT ANY WARRANTY; without even the implied warranty of
# MERCHANTABILITY or FITNESS FOR A PARTICULAR PURPOSE.  See the
# GNU Affero General Public License for more details.
#
# You should have received a copy of the GNU Affero General Public License
# along with this program.  If not, see <http://www.gnu.org/licenses/>.

# Examples:
# python manage.py rebuild_timeline --settings=settings.local_timeline --initial_date 2014-10-02 --final_date 2014-10-03
# python manage.py rebuild_timeline --settings=settings.local_timeline --purge
# python manage.py rebuild_timeline --settings=settings.local_timeline --initial_date 2014-10-02

from django.conf import settings
from django.contrib.contenttypes.models import ContentType
from django.core.exceptions import ObjectDoesNotExist
from django.core.management.base import BaseCommand
from django.db.models import Model
from django.db import reset_queries

from taiga.projects.models import Project
from taiga.projects.history import services as history_services
from taiga.projects.history.choices import HistoryType
from taiga.projects.history.models import HistoryEntry
from taiga.timeline.models import Timeline
from taiga.timeline.service import (_add_to_object_timeline, _get_impl_key_from_model,
    _timeline_impl_map, extract_user_info)
from taiga.timeline.signals import on_new_history_entry, _push_to_timelines
from taiga.users.models import User

from unittest.mock import patch
from optparse import make_option

import gc

class BulkCreator(object):
    def __init__(self):
        self.timeline_objects = []
        self.created = None

    def create_element(self, element):
        self.timeline_objects.append(element)
        if len(self.timeline_objects) > 1000:
            self.flush()

    def flush(self):
        Timeline.objects.bulk_create(self.timeline_objects, batch_size=1000)
        del self.timeline_objects
        self.timeline_objects = []
        gc.collect()

bulk_creator = BulkCreator()

<<<<<<< HEAD
=======

>>>>>>> 432f97a5
def custom_add_to_object_timeline(obj:object, instance:object, event_type:str, namespace:str="default", extra_data:dict={}):
    assert isinstance(obj, Model), "obj must be a instance of Model"
    assert isinstance(instance, Model), "instance must be a instance of Model"
    event_type_key = _get_impl_key_from_model(instance.__class__, event_type)
    impl = _timeline_impl_map.get(event_type_key, None)

    bulk_creator.create_element(Timeline(
        content_object=obj,
        namespace=namespace,
        event_type=event_type_key,
        project=instance.project,
        data=impl(instance, extra_data=extra_data),
        data_content_type = ContentType.objects.get_for_model(instance.__class__),
        created = bulk_creator.created,
    ))


<<<<<<< HEAD
def generate_timeline(initial_date, final_date):
    if initial_date or final_date:
=======
def generate_timeline(initial_date, final_date, project_id):
    if initial_date or final_date or project_id:
>>>>>>> 432f97a5
        timelines = Timeline.objects.all()
        if initial_date:
            timelines = timelines.filter(created__gte=initial_date)
        if final_date:
            timelines = timelines.filter(created__lt=final_date)
<<<<<<< HEAD
=======
        if project_id:
            timelines = timelines.filter(project__id=project_id)
>>>>>>> 432f97a5

        timelines.delete()

    with patch('taiga.timeline.service._add_to_object_timeline', new=custom_add_to_object_timeline):
        # Projects api wasn't a HistoryResourceMixin so we can't interate on the HistoryEntries in this case
        projects = Project.objects.order_by("created_date")
        history_entries = HistoryEntry.objects.order_by("created_at")

        if initial_date:
            projects = projects.filter(created_date__gte=initial_date)
            history_entries = history_entries.filter(created_at__gte=initial_date)

        if final_date:
            projects = projects.filter(created_date__lt=final_date)
            history_entries = history_entries.filter(created_at__lt=final_date)

<<<<<<< HEAD
=======
        if project_id:
            project = Project.objects.get(id=project_id)
            us_keys = ['userstories.userstory:%s'%(id) for id in project.user_stories.values_list("id", flat=True)]
            tasks_keys = ['tasks.task:%s'%(id) for id in project.tasks.values_list("id", flat=True)]
            issue_keys = ['issues.issue:%s'%(id) for id in project.issues.values_list("id", flat=True)]
            wiki_keys = ['wiki.wikipage:%s'%(id) for id in project.wiki_pages.values_list("id", flat=True)]
            keys = us_keys + tasks_keys + issue_keys + wiki_keys

            projects = projects.filter(id=project_id)
            history_entries = history_entries.filter(key__in=keys)

            #Memberships
            for membership in project.memberships.exclude(user=None).exclude(user=project.owner):
                bulk_creator.created = membership.created_at
                _push_to_timelines(project, membership.user, membership, "create")

>>>>>>> 432f97a5
        for project in projects.iterator():
            bulk_creator.created = project.created_date
            print("Project:", bulk_creator.created)
            extra_data = {
                "values_diff": {},
                "user": extract_user_info(project.owner),
            }
            _push_to_timelines(project, project.owner, project, "create", extra_data=extra_data)
            del extra_data

        for historyEntry in history_entries.iterator():
            print("History entry:", historyEntry.created_at)
            try:
                bulk_creator.created = historyEntry.created_at
                on_new_history_entry(None, historyEntry, None)
            except ObjectDoesNotExist as e:
                print("Ignoring")

    bulk_creator.flush()


class Command(BaseCommand):
    help = 'Regenerate project timeline'
    option_list = BaseCommand.option_list + (
        make_option('--purge',
                    action='store_true',
                    dest='purge',
                    default=False,
                    help='Purge existing timelines'),
        ) + (
        make_option('--initial_date',
                    action='store',
                    dest='initial_date',
                    default=None,
                    help='Initial date for timeline generation'),
        ) + (
        make_option('--final_date',
                    action='store',
                    dest='final_date',
                    default=None,
                    help='Final date for timeline generation'),
<<<<<<< HEAD
=======
        ) + (
        make_option('--project',
                    action='store',
                    dest='project',
                    default=None,
                    help='Selected project id for timeline generation'),
>>>>>>> 432f97a5
        )


    def handle(self, *args, **options):
        debug_enabled = settings.DEBUG
        if debug_enabled:
            print("Please, execute this script only with DEBUG mode disabled (DEBUG=False)")
            return

        if options["purge"] == True:
            Timeline.objects.all().delete()

<<<<<<< HEAD
        generate_timeline(options["initial_date"], options["final_date"])
=======
        generate_timeline(options["initial_date"], options["final_date"], options["project"])
>>>>>>> 432f97a5
<|MERGE_RESOLUTION|>--- conflicted
+++ resolved
@@ -41,6 +41,7 @@
 
 import gc
 
+
 class BulkCreator(object):
     def __init__(self):
         self.timeline_objects = []
@@ -59,10 +60,7 @@
 
 bulk_creator = BulkCreator()
 
-<<<<<<< HEAD
-=======
 
->>>>>>> 432f97a5
 def custom_add_to_object_timeline(obj:object, instance:object, event_type:str, namespace:str="default", extra_data:dict={}):
     assert isinstance(obj, Model), "obj must be a instance of Model"
     assert isinstance(instance, Model), "instance must be a instance of Model"
@@ -80,23 +78,15 @@
     ))
 
 
-<<<<<<< HEAD
-def generate_timeline(initial_date, final_date):
-    if initial_date or final_date:
-=======
 def generate_timeline(initial_date, final_date, project_id):
     if initial_date or final_date or project_id:
->>>>>>> 432f97a5
         timelines = Timeline.objects.all()
         if initial_date:
             timelines = timelines.filter(created__gte=initial_date)
         if final_date:
             timelines = timelines.filter(created__lt=final_date)
-<<<<<<< HEAD
-=======
         if project_id:
             timelines = timelines.filter(project__id=project_id)
->>>>>>> 432f97a5
 
         timelines.delete()
 
@@ -113,8 +103,6 @@
             projects = projects.filter(created_date__lt=final_date)
             history_entries = history_entries.filter(created_at__lt=final_date)
 
-<<<<<<< HEAD
-=======
         if project_id:
             project = Project.objects.get(id=project_id)
             us_keys = ['userstories.userstory:%s'%(id) for id in project.user_stories.values_list("id", flat=True)]
@@ -131,7 +119,6 @@
                 bulk_creator.created = membership.created_at
                 _push_to_timelines(project, membership.user, membership, "create")
 
->>>>>>> 432f97a5
         for project in projects.iterator():
             bulk_creator.created = project.created_date
             print("Project:", bulk_creator.created)
@@ -173,15 +160,12 @@
                     dest='final_date',
                     default=None,
                     help='Final date for timeline generation'),
-<<<<<<< HEAD
-=======
         ) + (
         make_option('--project',
                     action='store',
                     dest='project',
                     default=None,
                     help='Selected project id for timeline generation'),
->>>>>>> 432f97a5
         )
 
 
@@ -194,8 +178,4 @@
         if options["purge"] == True:
             Timeline.objects.all().delete()
 
-<<<<<<< HEAD
-        generate_timeline(options["initial_date"], options["final_date"])
-=======
-        generate_timeline(options["initial_date"], options["final_date"], options["project"])
->>>>>>> 432f97a5
+        generate_timeline(options["initial_date"], options["final_date"], options["project"])