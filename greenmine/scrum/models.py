--- conflicted
+++ resolved
@@ -246,7 +246,6 @@
 
     @property
     def list_of_milestones(self):
-<<<<<<< HEAD
         return [{
             'name': milestone.name,
             'finish_date': milestone.estimated_finish,
@@ -285,23 +284,11 @@
 
     def _get_watchers_by_role(self):
         return {'owner': self.owner}
-=======
-        return [
-                {
-                    'name': milestone.name,
-                    'finish_date': milestone.estimated_finish,
-                    'closed_points': milestone.closed_points,
-                    'client_increment_points': milestone.client_increment_points,
-                    'team_increment_points': milestone.team_increment_points
-                } for milestone in self.milestones.all().order_by('estimated_start')
-         ]
->>>>>>> 066ed512
 
 
 class Milestone(models.Model, WatchedMixin):
     uuid = models.CharField(max_length=40, unique=True, null=False, blank=True,
                             verbose_name=_('uuid'))
-<<<<<<< HEAD
     name = models.CharField(max_length=200, db_index=True, null=False, blank=False,
                             verbose_name=_('name'))
     slug = models.SlugField(max_length=250, unique=True, null=False, blank=True,
@@ -310,22 +297,6 @@
                               verbose_name=_('owner'))
     project = models.ForeignKey('Project', null=False, blank=False, related_name='milestones',
                                 verbose_name=_('project'))
-=======
-    name = models.CharField(
-                max_length=200, db_index=True, null=False, blank=False,
-                verbose_name=_('name'))
-    slug = models.SlugField(max_length=250, unique=True, null=False, blank=True,
-                verbose_name=_('slug'))
-    owner = models.ForeignKey(
-                'base.User',
-                null=True, blank=True,
-                related_name='owned_milestones', verbose_name=_('owner'))
-    project = models.ForeignKey(
-                'Project',
-                null=False, blank=False,
-                related_name='milestones',
-                verbose_name=_('project'))
->>>>>>> 066ed512
     estimated_start = models.DateField(null=True, blank=True, default=None,
                                        verbose_name=_('estimated start'))
     estimated_finish = models.DateField(null=True, blank=True, default=None,
@@ -426,32 +397,10 @@
                 related_name='role_points',
                 verbose_name=_('points'))
 
-<<<<<<< HEAD
     class Meta:
         unique_together = ('user_story', 'role')
 
-=======
->>>>>>> 066ed512
-    def _get_watchers_by_role(self):
-        return {
-            'owner': self.owner,
-            'project_owner': (self.project, self.project.owner),
-        }
-
-    def _get_attributes_to_notify(self):
-        return {
-            'name': self.name,
-            'slug': self.slug,
-            'owner': self.owner.get_full_name(),
-            'modified_date': self.modified_date,
-        }
-<<<<<<< HEAD
-
-
-=======
-
-
->>>>>>> 066ed512
+
 class UserStory(WatchedMixin, models.Model):
     uuid = models.CharField(max_length=40, unique=True, null=False, blank=True,
                 verbose_name=_('uuid'))
@@ -645,13 +594,8 @@
             'suscribed_watchers': self.watchers.all(),
             'project_owner': (self.project, self.project.owner),
         }
-<<<<<<< HEAD
-
-
-=======
-
-
->>>>>>> 066ed512
+
+
 class Issue(models.Model, WatchedMixin):
     uuid = models.CharField(max_length=40, unique=True, null=False, blank=True,
                 verbose_name=_('uuid'))
