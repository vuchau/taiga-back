--- conflicted
+++ resolved
@@ -232,7 +232,6 @@
 
         super(Project, self).save(*args, **kwargs)
 
-<<<<<<< HEAD
     def _get_watchers_by_role(self):
         return {
             'owner': self.owner,
@@ -250,10 +249,6 @@
             'tags': self.tags,
         }
 
-
-class Milestone(models.Model, WatchedMixin):
-    uuid = models.CharField(max_length=40, unique=True, null=False, blank=True,
-=======
     @property
     def list_of_milestones(self):
         return [
@@ -267,10 +262,9 @@
          ]
 
 
-class Milestone(models.Model):
+class Milestone(models.Model, WatchedMixin):
     uuid = models.CharField(
                 max_length=40, unique=True, null=False, blank=True,
->>>>>>> d102195d
                 verbose_name=_('uuid'))
 
     name = models.CharField(
@@ -327,7 +321,6 @@
 
         super(Milestone, self).save(*args, **kwargs)
 
-<<<<<<< HEAD
     def _get_watchers_by_role(self):
         return {
             'owner': self.owner,
@@ -341,7 +334,7 @@
             'owner': self.owner.get_full_name(),
             'modified_date': self.modified_date,
         }
-=======
+
     @property
     def closed_points(self):
         points = [ us.points.value for us in self.user_stories.all() if us.is_closed ]
@@ -382,7 +375,6 @@
         )
         points = [ us.points.value for us in user_stories ]
         return sum(points)
->>>>>>> d102195d
 
 
 class UserStory(WatchedMixin, models.Model):
@@ -648,7 +640,6 @@
 
         super(Issue, self).save(*args, **kwargs)
 
-<<<<<<< HEAD
     def _get_watchers_by_role(self):
         return {
             'owner': self.owner,
@@ -656,11 +647,10 @@
             'suscribed_watchers': self.watchers.all(),
             'project_owner': (self.project, self.project.owner),
         }
-=======
+
     @property
     def is_closed(self):
         return self.status.is_closed
->>>>>>> d102195d
 
 
 # Model related signals handlers
